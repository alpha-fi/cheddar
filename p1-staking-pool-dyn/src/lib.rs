--- conflicted
+++ resolved
@@ -191,20 +191,6 @@
             self.total_stake,
             to_transfer
         );
-<<<<<<< HEAD
-        self.total_stake -= vault.staked;
-        let callback = self.withdraw_cheddar(&aid, rewards_str);
-        // AUDIT: `promise_and` is no-op by itself unless it's followed up by `.then`
-        //    Here the callback is just a promise (even though internally it's a.then(b))
-        //    So `.and` doesn't do anything.
-        //    If the intent is to only return tokens after the successful cheddar transfer,
-        //    then the callback should handle the NEAR transfer.
-        //    If we just need to make sure both promises fly, then `and` is not necessary.
-        Promise::new(aid).transfer(vault.staked).and(callback);
-
-        // TODO: recover the account - it's not deleted!
-=======
->>>>>>> bc0a13b4
 
         // since NEAR .transfer never fails, we better discount the unstaked here,
         // update the vault to avoid allowing double-unstake if any other promise fails,
@@ -237,13 +223,6 @@
         let rewards = vault.rewards;
         // zero the rewards to block double-withdraw-cheddar
         vault.rewards = 0;
-<<<<<<< HEAD
-        // AUDIT: If this is called after `close` with unsuccessful cheddar transfer,
-        //     then it may instead empty `vault`.
-        self.vaults.insert(&aid, &vault);
-        self.withdraw_cheddar(&aid, rewards.into());
-        return rewards.into();
-=======
         self.vaults.insert(&aid.clone(), &vault);
         return self.mint_cheddar_promise_maybe_close_account(&aid, rewards.into(), false);
     }
@@ -256,7 +235,6 @@
         self.assert_owner_calling();
         self.farming_start = round_from_unix(farming_start);
         self.farming_end = round_from_unix(farming_end);
->>>>>>> bc0a13b4
     }
 
     /*****************
@@ -270,6 +248,8 @@
         amount: U128,
         close: bool,
     ) -> Promise {
+        // AUDIT: TODO: Assert or check that the amount is positive.
+
         // launch async callback to mint rewards for the user
         ext_ft::mint(
             a.clone().try_into().unwrap(),
@@ -314,6 +294,8 @@
                 env_log!("cheddar rewards withdrew {}", amount.0);
                 self.total_rewards += amount.0;
                 if close {
+                    // AUDIT: TODO: Should check that the vault doesn't have `.staked > 0`, because
+                    //    in case of weird async race conditions, the vault might get new staked balance.
                     self.vaults.remove(&user);
                     env::log(b"account closed");
                 }
@@ -321,7 +303,10 @@
 
             PromiseResult::Failed => {
                 // mint failed, restore cheddar rewards
+                // AUDIT: TODO: If the vault was closed before by another TX, then the contract
+                //     should recover the vault here.
                 let mut vault = self.vaults.get(&user).expect(ERR10_NO_ACCOUNT);
+                // AUDIT: TODO: You may also want to ping the vault.
                 vault.rewards = amount.0;
                 self.vaults.insert(&user, &vault);
             }
