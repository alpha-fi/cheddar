--- conflicted
+++ resolved
@@ -93,10 +93,6 @@
     }
 
     /// burns `amount` from own supply of coins
-<<<<<<< HEAD
-    // AUDIT: Has to be payable
-=======
->>>>>>> 465f31ff
     #[payable]
     pub fn self_burn(&mut self, amount: U128String) {
         assert_one_yocto();
